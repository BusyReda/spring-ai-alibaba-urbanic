--- conflicted
+++ resolved
@@ -191,11 +191,7 @@
     <properties>
 
         <!-- Spring AI Alibaba Version -->
-<<<<<<< HEAD
         <revision>1.0.0.1-Urbanic</revision>
-=======
-        <revision>1.0.0.3-SNAPSHOT</revision>
->>>>>>> 63b82102
 
         <!-- Maven project basic config -->
         <java.version>17</java.version>
