--- conflicted
+++ resolved
@@ -67,12 +67,9 @@
         <module>community/document-readers/arxiv-document-reader</module>
         <module>community/document-readers/chatgpt-data-document-reader</module>
         <module>community/document-readers/gpt-repo-document-reader</module>
-<<<<<<< HEAD
         <module>community/document-readers/gitlab-document-reader</module>
-=======
         <module>community/document-readers/gitbook-document-reader</module>
         <module>community/document-readers/huggingface-fs-document-reader</module>
->>>>>>> 24e9d138
 
 
         <module>community/document-parsers/document-parser-apache-pdfbox</module>
