/*
 * Copyright 2025 the original author or authors.
 *
 * Licensed under the Apache License, Version 2.0 (the "License");
 * you may not use this file except in compliance with the License.
 * You may obtain a copy of the License at
 *
 *      https://www.apache.org/licenses/LICENSE-2.0
 *
 * Unless required by applicable law or agreed to in writing, software
 * distributed under the License is distributed on an "AS IS" BASIS,
 * WITHOUT WARRANTIES OR CONDITIONS OF ANY KIND, either express or implied.
 * See the License for the specific language governing permissions and
 * limitations under the License.
 */
package com.alibaba.cloud.ai.example.manus.planning.model.vo;

import java.util.ArrayList;
import java.util.List;

import com.alibaba.cloud.ai.example.manus.agent.AgentState;

/**
 * 计划实体类，用于管理执行计划的相关信息
 */
public class ExecutionPlan {

	private String planId;

	private String title;

	private String planningThinking;

	// 使用简单字符串存储执行参数
	private String executionParams;

	private List<ExecutionStep> steps;

	public ExecutionPlan(String planId, String title) {
		this.planId = planId;
		this.title = title;
		this.steps = new ArrayList<>();
		this.executionParams = "";
	}

	public String getPlanId() {
		return planId;
	}

	public void setPlanId(String planId) {
		this.planId = planId;
	}

	public String getTitle() {
		return title;
	}

	public void setTitle(String title) {
		this.title = title;
	}

	public List<ExecutionStep> getSteps() {
		return steps;
	}

	public void setSteps(List<ExecutionStep> steps) {
		this.steps = steps;
	}

	public void addStep(ExecutionStep step) {
		this.steps.add(step);
	}

	public void removeStep(ExecutionStep step) {
		this.steps.remove(step);
	}

	public int getStepCount() {
		return steps.size();
	}

	public String getPlanningThinking() {
		return planningThinking;
	}

	public void setPlanningThinking(String planningThinking) {
		this.planningThinking = planningThinking;
	}

	public String getExecutionParams() {
		return executionParams;
	}

	public void setExecutionParams(String executionParams) {
		this.executionParams = executionParams;
	}

<<<<<<< HEAD
	public String getPlanExecutionStateStringFormat(boolean onlyCompletedAndFirstInProgress) {
=======
	@Override
	public String toString() {
		return "ExecutionPlan{" + "planId='" + planId + '\'' + ", title='" + title + '\'' + ", stepsCount="
				+ (steps != null ? steps.size() : 0) + '}';
	}

	public String getPlanExecutionStateStringFormat() {
>>>>>>> 289b0ddb
		StringBuilder state = new StringBuilder();
		state.append("Plan: ").append("\n").append(title).append(")\n");
		

		state.append("\n- Execution Parameters: ").append("\n");
		if (executionParams != null && !executionParams.isEmpty()) {
			state.append(executionParams).append("\n\n");
		}
		else {
			state.append("No execution parameters provided.\n\n");
		}


		state.append("- Steps:\n");
		state.append(getStepsExecutionStateStringFormat(onlyCompletedAndFirstInProgress));

		return state.toString();
	}

	/**
	 * 获取步骤执行状态的字符串格式
	 * 
	 * @param onlyCompletedAndFirstInProgress 当为true时，只输出所有已完成的步骤和第一个进行中的步骤
	 * @return 格式化的步骤执行状态字符串
	 */
	public String getStepsExecutionStateStringFormat(boolean onlyCompletedAndFirstInProgress) {
		StringBuilder state = new StringBuilder();
		boolean foundInProgress = false;
		
		for (int i = 0; i < steps.size(); i++) {
			ExecutionStep step = steps.get(i);
			
			// 如果onlyCompletedAndFirstInProgress为true，则只显示COMPLETED状态的步骤和第一个IN_PROGRESS状态的步骤
			if (onlyCompletedAndFirstInProgress) {
				// 如果是COMPLETED状态，始终显示
				if (step.getStatus() == AgentState.COMPLETED) {
					// 什么都不做，继续显示
				}
				// 如果是IN_PROGRESS状态，且还没找到其他IN_PROGRESS的步骤
				else if (step.getStatus() == AgentState.IN_PROGRESS && !foundInProgress) {
					foundInProgress = true; // 标记已找到IN_PROGRESS步骤
				}
				// 其他所有情况（不是COMPLETED且不是第一个IN_PROGRESS）
				else {
					continue; // 跳过不符合条件的步骤
				}
			}
			
			String symbol = switch (step.getStatus()) {
				case COMPLETED -> "[completed]";
				case IN_PROGRESS -> "[in_progress]";
				case BLOCKED -> "[blocked]";
				case NOT_STARTED -> "[not_started]";
				default -> "[ ]";
			};
			state.append("* step ")
				.append(i)
				.append(": ")
				.append(symbol)
				.append(" ")
				.append(step.getStepRequirement())
				.append("\n").append("\n");
			state.append("  step execution result: ").append("\n").append(step.getResult()).append("\n");
		}
		return state.toString();
	}
	
	/**
	 * 获取所有步骤执行状态的字符串格式（兼容旧版本）
	 * 
	 * @return 格式化的步骤执行状态字符串
	 */
	public String getStepsExecutionStateStringFormat() {
		return getStepsExecutionStateStringFormat(false);
	}

	/**
	 * 将计划转换为JSON字符串
	 * @return 计划的JSON字符串表示
	 */
	public String toJson() {
		StringBuilder json = new StringBuilder();
		json.append("{\n");
		json.append("  \"planId\": \"").append(planId).append("\",\n");
		json.append("  \"title\": \"").append(title).append("\",\n");

		// 添加步骤数组
		json.append("  \"steps\": [\n");
		for (int i = 0; i < steps.size(); i++) {
			json.append(steps.get(i).toJson());
			if (i < steps.size() - 1) {
				json.append(",");
			}
			json.append("\n");
		}
		json.append("  ]\n");

		json.append("}");
		return json.toString();
	}

	/**
	 * 从JSON字符串解析并创建ExecutionPlan对象
	 * @param planJson JSON字符串
	 * @param newPlanId 新的计划ID（可选，如果提供将覆盖JSON中的planId）
	 * @return 解析后的ExecutionPlan对象
	 * @throws Exception 如果解析失败则抛出异常
	 */
	public static ExecutionPlan fromJson(String planJson, String newPlanId) throws Exception {
		com.fasterxml.jackson.databind.ObjectMapper objectMapper = new com.fasterxml.jackson.databind.ObjectMapper();
		com.fasterxml.jackson.databind.JsonNode rootNode = objectMapper.readTree(planJson);

		// 获取计划标题
		String title = rootNode.has("title") ? rootNode.get("title").asText() : "来自模板的计划";

		// 使用新的计划ID或从JSON中获取
		String planId = (newPlanId != null && !newPlanId.isEmpty()) ? newPlanId
				: (rootNode.has("planId") ? rootNode.get("planId").asText() : "unknown-plan");

		// 创建新的ExecutionPlan对象
		ExecutionPlan plan = new ExecutionPlan(planId, title);

		// 如果有计划步骤，添加到计划中
		if (rootNode.has("steps") && rootNode.get("steps").isArray()) {
			com.fasterxml.jackson.databind.JsonNode stepsNode = rootNode.get("steps");
			for (com.fasterxml.jackson.databind.JsonNode stepNode : stepsNode) {
				if (stepNode.has("stepRequirement")) {
					// 调用ExecutionStep的fromJson方法创建步骤
					ExecutionStep step = ExecutionStep.fromJson(stepNode);
					plan.addStep(step);
				}
			}
		}

		return plan;
	}

}<|MERGE_RESOLUTION|>--- conflicted
+++ resolved
@@ -95,29 +95,22 @@
 		this.executionParams = executionParams;
 	}
 
-<<<<<<< HEAD
-	public String getPlanExecutionStateStringFormat(boolean onlyCompletedAndFirstInProgress) {
-=======
 	@Override
 	public String toString() {
 		return "ExecutionPlan{" + "planId='" + planId + '\'' + ", title='" + title + '\'' + ", stepsCount="
 				+ (steps != null ? steps.size() : 0) + '}';
 	}
 
-	public String getPlanExecutionStateStringFormat() {
->>>>>>> 289b0ddb
+	public String getPlanExecutionStateStringFormat(boolean onlyCompletedAndFirstInProgress) {
 		StringBuilder state = new StringBuilder();
 		state.append("Plan: ").append("\n").append(title).append(")\n");
-		
 
 		state.append("\n- Execution Parameters: ").append("\n");
 		if (executionParams != null && !executionParams.isEmpty()) {
 			state.append(executionParams).append("\n\n");
-		}
-		else {
+		} else {
 			state.append("No execution parameters provided.\n\n");
 		}
-
 
 		state.append("- Steps:\n");
 		state.append(getStepsExecutionStateStringFormat(onlyCompletedAndFirstInProgress));
@@ -134,10 +127,10 @@
 	public String getStepsExecutionStateStringFormat(boolean onlyCompletedAndFirstInProgress) {
 		StringBuilder state = new StringBuilder();
 		boolean foundInProgress = false;
-		
+
 		for (int i = 0; i < steps.size(); i++) {
 			ExecutionStep step = steps.get(i);
-			
+
 			// 如果onlyCompletedAndFirstInProgress为true，则只显示COMPLETED状态的步骤和第一个IN_PROGRESS状态的步骤
 			if (onlyCompletedAndFirstInProgress) {
 				// 如果是COMPLETED状态，始终显示
@@ -153,7 +146,7 @@
 					continue; // 跳过不符合条件的步骤
 				}
 			}
-			
+
 			String symbol = switch (step.getStatus()) {
 				case COMPLETED -> "[completed]";
 				case IN_PROGRESS -> "[in_progress]";
@@ -162,17 +155,17 @@
 				default -> "[ ]";
 			};
 			state.append("* step ")
-				.append(i)
-				.append(": ")
-				.append(symbol)
-				.append(" ")
-				.append(step.getStepRequirement())
-				.append("\n").append("\n");
+					.append(i)
+					.append(": ")
+					.append(symbol)
+					.append(" ")
+					.append(step.getStepRequirement())
+					.append("\n").append("\n");
 			state.append("  step execution result: ").append("\n").append(step.getResult()).append("\n");
 		}
 		return state.toString();
 	}
-	
+
 	/**
 	 * 获取所有步骤执行状态的字符串格式（兼容旧版本）
 	 * 
@@ -184,6 +177,7 @@
 
 	/**
 	 * 将计划转换为JSON字符串
+	 * 
 	 * @return 计划的JSON字符串表示
 	 */
 	public String toJson() {
@@ -209,7 +203,8 @@
 
 	/**
 	 * 从JSON字符串解析并创建ExecutionPlan对象
-	 * @param planJson JSON字符串
+	 * 
+	 * @param planJson  JSON字符串
 	 * @param newPlanId 新的计划ID（可选，如果提供将覆盖JSON中的planId）
 	 * @return 解析后的ExecutionPlan对象
 	 * @throws Exception 如果解析失败则抛出异常
