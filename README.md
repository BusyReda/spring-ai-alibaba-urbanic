--- conflicted
+++ resolved
@@ -27,86 +27,13 @@
 
 ## Get Started
 
-<<<<<<< HEAD
-Please refer to [quick start](https://java2ai.com/docs/dev/get-started/) for how to quickly add generative AI to your
-Spring Boot applications.
-
-Overall, it takes only two steps to turn your Spring Boot application into an intelligent agent:
-
-> Because Spring AI Alibaba is developed based on Spring Boot 3.x, it requires JDK version 17 and above.
-
-1. Add `spring-ai-alibaba-starter-dashscope` dependency to your project.
-
-   ```xml
-   <dependency>
-        <groupId>com.mayfair.infra</groupId>
-        <artifactId>spring-ai-alibaba-starter-dashscope</artifactId>
-        <version>1.0.0.1</version>
-   </dependency>
-   ```
-
-> NOTICE: Since spring-ai related packages haven't been published to the central repo yet, it's needed to add the
-> following maven repository to your project in order to successfully resolve artifacts like spring-ai-core.
->
-> ```xml
- > <repositories>
- >      <repository>
- >           <id>spring-milestones</id>
- >           <name>Spring Milestones</name>
- >           <url>https://repo.spring.io/milestone</url>
- >           <snapshots>
- >                <enabled>false</enabled>
- >           </snapshots>
- >      </repository>
- > </repositories>
- > ```
->
-> Addendum: If the mirrorOf tag in your local Maven settings. xml is configured with the wildcard *, please modify it
-> according to the following example.
->
-> ```xml
-> <mirror>
->       <id>xxxx</id>
->       <mirrorOf>*,!spring-milestones</mirrorOf>
->       <name>xxxx</name>
->       <url>xxxx</url>
-> </mirror>
-> ```
-
-2. Inject `ChatClient`
-
-   ```java
-   @RestController
-   public class ChatController {
-   
-        private final ChatClient chatClient;
-   
-        public ChatController(ChatClient.Builder builder) {
-         this.chatClient = builder.build();
-        }
-   
-        @GetMapping("/chat")
-        public String chat(String input) {
-         return this.chatClient.prompt()
-           .user(input)
-           .call()
-           .content();
-        }
-   }
-   ```
-
-## Examples
-
-[Spring AI Alibaba and Spring AI usage examples](https://github.com/springaialibaba/spring-ai-alibaba-examples)
-=======
 To quickly get started with Spring AI Alibaba, add 'spring-ai-alibaba-starter-dashscope' dependency to your java project.
->>>>>>> 63b82102
 
 ```xml
 <dependencyManagement>
   <dependencies>
     <dependency>
-      <groupId>com.alibaba.cloud.ai</groupId>
+      <groupId>com.mayfair.infra</groupId>
       <artifactId>spring-ai-alibaba-bom</artifactId>
       <version>1.0.0.2</version>
       <type>pom</type>
