--- conflicted
+++ resolved
@@ -23,10 +23,7 @@
 import { RightPanelValues } from '../types';
 import { ChatOptions, ImageOptions } from '@/types/options';
 import { ModelType } from '@/types/chat_model';
-<<<<<<< HEAD
-=======
 import { useEffect, useState } from 'react';
->>>>>>> c902f5c0
 
 type Props = {
   modelType: ModelType;
@@ -39,67 +36,6 @@
   const { modelType } = props;
   const { initialChatConfig, initialImgConfig, initialTool } =
     props.initialValues;
-<<<<<<< HEAD
-
-  const defaultChatCfgs: ChatOptions = {
-    model: 'qwen-plus',
-    temperature: 0.85,
-    top_p: 0.8,
-    seed: 1,
-    enable_search: false,
-    top_k: 0,
-    stop: [],
-    incremental_output: false,
-    repetition_penalty: 1.1,
-    tools: [],
-  };
-
-  const defaultImgCfgs: ImageOptions = {
-    model: 'wanx-v1',
-    responseFormat: '',
-    n: 1,
-    size: '',
-    style: '',
-    seed: 0,
-    ref_img: '',
-    ref_strength: 0,
-    ref_mode: '',
-    negative_prompt: '',
-  };
-
-  const items: TabsProps['items'] = [
-    {
-      key: 'config',
-      label: '配置',
-      children: (
-        <Config
-          modelType={modelType}
-          onChangeConfig={props.onChangeConfig}
-          initialConfig={
-            modelType == ModelType.CHAT
-              ? initialChatConfig || defaultChatCfgs
-              : initialImgConfig || defaultImgCfgs
-          }
-        />
-      ),
-    },
-    {
-      key: '2',
-      label: '提示词',
-      children: (
-        <Prompt
-          onchangePrompt={props.onChangePrompt}
-          initialConfig={initialChatConfig || defaultChatCfgs}
-        />
-      ),
-    },
-    {
-      key: '3',
-      label: '工具',
-      children: <Tool initialTool={initialTool} />,
-    },
-  ];
-=======
 
   const [items, setItems] = useState<TabsProps['items']>();
   useEffect(() => {
@@ -135,7 +71,6 @@
       },
     ])
   }, [initialChatConfig, initialImgConfig])
->>>>>>> c902f5c0
   return (
     <div className={styles.container}>
       <Tabs defaultActiveKey="config" items={items} />
