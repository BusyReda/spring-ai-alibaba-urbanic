--- conflicted
+++ resolved
@@ -94,15 +94,9 @@
 
 ```xml
 <dependency>
-<<<<<<< HEAD
     <groupId>com.mayfair.infra</groupId>
-    <artifactId>nl2sql-service</artifactId>
-    <version>1.0-SNAPSHOT</version>
-=======
-    <groupId>com.alibaba.cloud.ai</groupId>
     <artifactId>spring-ai-alibaba-starter-nl2sql</artifactId>
     <version>${spring-ai-alibaba.version}</version>
->>>>>>> 63b82102
 </dependency>
 ```
 </details>
