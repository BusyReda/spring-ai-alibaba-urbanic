--- conflicted
+++ resolved
@@ -25,10 +25,6 @@
 
 ## 快速开始
 
-<<<<<<< HEAD
-<dependency>
-    <groupId>com.mayfair.infra</groupId>
-=======
 在项目中加入 `spring-ai-alibaba-starter-dashscope` 依赖，快速开始智能体应用开发
 
 ```xml
@@ -46,8 +42,7 @@
 
 <dependencies>
   <dependency>
-    <groupId>com.alibaba.cloud.ai</groupId>
->>>>>>> 63b82102
+    <groupId>com.mayfair.infra</groupId>
     <artifactId>spring-ai-alibaba-starter-dashscope</artifactId>
   </dependency>
 </dependencies>
