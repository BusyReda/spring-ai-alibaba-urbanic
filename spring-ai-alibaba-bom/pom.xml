<!--
  ~ Copyright 2024-2025 the original author or authors.
  ~
  ~ Licensed under the Apache License, Version 2.0 (the "License");
  ~ you may not use this file except in compliance with the License.
  ~ You may obtain a copy of the License at
  ~
  ~ https://www.apache.org/licenses/LICENSE-2.0
  ~
  ~ Unless required by applicable law or agreed to in writing, software
  ~ distributed under the License is distributed on an "AS IS" BASIS,
  ~ WITHOUT WARRANTIES OR CONDITIONS OF ANY KIND, either express or implied.
  ~ See the License for the specific language governing permissions and
  ~ limitations under the License.
-->
<project xmlns="http://maven.apache.org/POM/4.0.0"
         xmlns:xsi="http://www.w3.org/2001/XMLSchema-instance"
         xsi:schemaLocation="http://maven.apache.org/POM/4.0.0 http://maven.apache.org/xsd/maven-4.0.0.xsd">
    <modelVersion>4.0.0</modelVersion>

    <groupId>com.mayfair.infra</groupId>
    <artifactId>spring-ai-alibaba-bom</artifactId>
<<<<<<< HEAD
    <version>1.0.0.1-Urbanic</version>
=======
    <version>1.0.0.3-SNAPSHOT</version>
>>>>>>> 63b82102

    <packaging>pom</packaging>

    <name>Spring AI Alibaba Bom</name>
    <url>https://github.com/alibaba/spring-ai-alibaba</url>
    <description>Bill of Materials POM (BOM) for the Spring AI Alibaba modules</description>

    <organization>
        <name>Alibaba Cloud Inc.</name>
        <url>https://java2ai.com</url>
    </organization>

    <scm>
        <url>https://github.com/alibaba/spring-ai-alibaba</url>
        <connection>git://github.com/alibaba/spring-ai-alibaba.git</connection>
        <developerConnection>git@github.com:alibaba/spring-ai-alibaba.git</developerConnection>
    </scm>

    <issueManagement>
        <system>Github Issues</system>
        <url>https://github.com/alibaba/spring-ai-alibaba/issues</url>
    </issueManagement>
    <ciManagement>
        <system>Github Actions</system>
        <url>https://github.com/alibaba/spring-ai-alibaba/actions</url>
    </ciManagement>
    <licenses>
        <license>
            <name>Apache 2.0</name>
            <url>https://www.apache.org/licenses/LICENSE-2.0.txt</url>
            <distribution>repo</distribution>
        </license>
    </licenses>

<<<<<<< HEAD
    <distributionManagement>
        <repository>
            <id>nexus-releases</id>
            <url>https://nexus.mayfair-inc.com/nexus/content/repositories/releases/</url>
        </repository>
        <snapshotRepository>
            <id>nexus-snapshots</id>
            <url>https://nexus.mayfair-inc.com/nexus/content/repositories/snapshots/</url>
        </snapshotRepository>
    </distributionManagement>

=======
>>>>>>> 63b82102
    <developers>
        <developer>
            <id>chickenlj</id>
            <name>Jun Liu</name>
            <email>ken.lj.hz@gmail.com</email>
            <organization>Alibaba Cloud</organization>
            <organizationUrl>https://aliyun.com</organizationUrl>
        </developer>
    </developers>

    <properties>
        <!-- Plugin Versions -->
        <maven-compiler-plugin.version>3.11.0</maven-compiler-plugin.version>
        <maven-surefire-plugin.version>3.1.2</maven-surefire-plugin.version>
        <maven-failsafe-plugin.version>3.1.2</maven-failsafe-plugin.version>
        <maven-javadoc-plugin.version>3.5.0</maven-javadoc-plugin.version>
        <maven-source-plugin.version>3.3.0</maven-source-plugin.version>
        <jacoco-maven-plugin.version>0.8.10</jacoco-maven-plugin.version>
        <flatten-maven-plugin.version>1.5.0</flatten-maven-plugin.version>
        <maven-deploy-plugin.version>3.1.1</maven-deploy-plugin.version>
        <asciidoctor-maven-plugin.version>2.2.3</asciidoctor-maven-plugin.version>
        <maven-assembly-plugin.version>3.7.0</maven-assembly-plugin.version>
        <maven-dependency-plugin.version>3.5.0</maven-dependency-plugin.version>
        <maven-site-plugin.version>4.0.0-M13</maven-site-plugin.version>
        <maven-project-info-reports-plugin.version>3.4.5</maven-project-info-reports-plugin.version>
        <maven-jar-plugin.version>3.3.0</maven-jar-plugin.version>
        <spring-javaformat-maven-plugin.version>0.0.39</spring-javaformat-maven-plugin.version>
    </properties>

    <dependencyManagement>
        <dependencies>

            <!-- Spring AI Alibaba Core -->
            <dependency>
                <groupId>com.mayfair.infra</groupId>
                <artifactId>spring-ai-alibaba-core</artifactId>
                <version>${project.version}</version>
            </dependency>

            <!-- Spring AI Alibaba Starter -->
            <dependency>
                <groupId>com.mayfair.infra</groupId>
                <artifactId>spring-ai-alibaba-starter-dashscope</artifactId>
                <version>${project.version}</version>
            </dependency>

            <dependency>
                <groupId>com.mayfair.infra</groupId>
                <artifactId>spring-ai-alibaba-starter-arms-observation</artifactId>
                <version>${project.version}</version>
            </dependency>

            <dependency>
                <groupId>com.mayfair.infra</groupId>
                <artifactId>spring-ai-alibaba-starter-memory</artifactId>
                <version>${project.version}</version>
            </dependency>

            <dependency>
                <groupId>com.mayfair.infra</groupId>
                <artifactId>spring-ai-alibaba-starter-nacos2-mcp-client</artifactId>
                <version>${project.version}</version>
            </dependency>

            <dependency>
                <groupId>com.mayfair.infra</groupId>
                <artifactId>spring-ai-alibaba-starter-nacos2-mcp-server</artifactId>
                <version>${project.version}</version>
            </dependency>

            <dependency>
                <groupId>com.mayfair.infra</groupId>
                <artifactId>spring-ai-alibaba-starter-nacos-mcp-client</artifactId>
                <version>${project.version}</version>
            </dependency>

            <dependency>
                <groupId>com.mayfair.infra</groupId>
                <artifactId>spring-ai-alibaba-starter-nacos-mcp-server</artifactId>
                <version>${project.version}</version>
            </dependency>

            <dependency>
                <groupId>com.mayfair.infra</groupId>
                <artifactId>spring-ai-alibaba-starter-nacos-prompt</artifactId>
                <version>${project.version}</version>
            </dependency>

            <dependency>
                <groupId>com.mayfair.infra</groupId>
                <artifactId>spring-ai-alibaba-starter-nl2sql</artifactId>
                <version>${project.version}</version>
            </dependency>

            <!-- Spring AI Alibaba Autoconfiguration  -->
            <dependency>
                <groupId>com.mayfair.infra</groupId>
                <artifactId>spring-ai-alibaba-autoconfigure-dashscope</artifactId>
                <version>${project.version}</version>
            </dependency>

            <dependency>
                <groupId>com.mayfair.infra</groupId>
                <artifactId>spring-ai-alibaba-autoconfigure-arms-observation</artifactId>
                <version>${project.version}</version>
            </dependency>

            <dependency>
                <groupId>com.mayfair.infra</groupId>
                <artifactId>spring-ai-alibaba-autoconfigure-memory</artifactId>
                <version>${project.version}</version>
            </dependency>

            <dependency>
                <groupId>com.mayfair.infra</groupId>
                <artifactId>spring-ai-alibaba-autoconfigure-nacos2-mcp-client</artifactId>
                <version>${project.version}</version>
            </dependency>

            <dependency>
                <groupId>com.mayfair.infra</groupId>
                <artifactId>spring-ai-alibaba-autoconfigure-nacos2-mcp-server</artifactId>
                <version>${project.version}</version>
            </dependency>

            <dependency>
                <groupId>com.mayfair.infra</groupId>
                <artifactId>spring-ai-alibaba-autoconfigure-nacos-prompt</artifactId>
                <version>${project.version}</version>
            </dependency>

            <!-- Spring AI Alibaba Graph Core -->
            <dependency>
                <groupId>com.mayfair.infra</groupId>
                <artifactId>spring-ai-alibaba-graph-core</artifactId>
                <version>${project.version}</version>
            </dependency>

            <!-- Spring AI Alibaba Studio -->
            <dependency>
                <groupId>com.mayfair.infra</groupId>
                <artifactId>spring-ai-alibaba-studio</artifactId>
                <version>${project.version}</version>
            </dependency>

            <!-- Spring AI Alibaba MCP Nacos -->
            <dependency>
                <groupId>com.mayfair.infra</groupId>
                <artifactId>spring-ai-alibaba-mcp-nacos2</artifactId>
                <version>${project.version}</version>
            </dependency>

            <!-- Spring AI Alibaba Community -->

            <!-- Spring AI Alibaba Community Tool Call Plugins -->
            <dependency>
                <groupId>com.mayfair.infra</groupId>
                <artifactId>spring-ai-alibaba-starter-tool-calling-common</artifactId>
                <version>${project.version}</version>
            </dependency>

            <dependency>
                <groupId>com.mayfair.infra</groupId>
                <artifactId>spring-ai-alibaba-starter-tool-calling-alitranslate</artifactId>
                <version>${project.version}</version>
            </dependency>

            <dependency>
                <groupId>com.mayfair.infra</groupId>
                <artifactId>spring-ai-alibaba-starter-tool-calling-amap</artifactId>
                <version>${project.version}</version>
            </dependency>

            <dependency>
                <groupId>com.mayfair.infra</groupId>
                <artifactId>spring-ai-alibaba-starter-tool-calling-baidumap</artifactId>
                <version>${project.version}</version>
            </dependency>

            <dependency>
                <groupId>com.mayfair.infra</groupId>
                <artifactId>spring-ai-alibaba-starter-tool-calling-baidusearch</artifactId>
                <version>${project.version}</version>
            </dependency>

            <dependency>
                <groupId>com.mayfair.infra</groupId>
                <artifactId>spring-ai-alibaba-starter-tool-calling-baidutranslate</artifactId>
                <version>${project.version}</version>
            </dependency>

            <dependency>
<<<<<<< HEAD
                <groupId>com.mayfair.infra</groupId>
                <artifactId>spring-ai-alibaba-starter-tool-calling-bingsearch</artifactId>
=======
                <groupId>com.alibaba.cloud.ai</groupId>
                <artifactId>spring-ai-alibaba-starter-tool-calling-jinacrawler</artifactId>
>>>>>>> 63b82102
                <version>${project.version}</version>
            </dependency>

            <dependency>
<<<<<<< HEAD
                <groupId>com.mayfair.infra</groupId>
                <artifactId>spring-ai-alibaba-starter-tool-calling-crawler</artifactId>
=======
                <groupId>com.alibaba.cloud.ai</groupId>
                <artifactId>spring-ai-alibaba-starter-tool-calling-firecrawl</artifactId>
>>>>>>> 63b82102
                <version>${project.version}</version>
            </dependency>

            <dependency>
                <groupId>com.mayfair.infra</groupId>
                <artifactId>spring-ai-alibaba-starter-tool-calling-dingtalk</artifactId>
                <version>${project.version}</version>
            </dependency>

            <dependency>
                <groupId>com.mayfair.infra</groupId>
                <artifactId>spring-ai-alibaba-starter-tool-calling-duckduckgo</artifactId>
                <version>${project.version}</version>
            </dependency>

            <dependency>
                <groupId>com.mayfair.infra</groupId>
                <artifactId>spring-ai-alibaba-starter-tool-calling-githubtoolkit</artifactId>
                <version>${project.version}</version>
            </dependency>

            <dependency>
                <groupId>com.mayfair.infra</groupId>
                <artifactId>spring-ai-alibaba-starter-tool-calling-googletranslate</artifactId>
                <version>${project.version}</version>
            </dependency>

            <dependency>
                <groupId>com.mayfair.infra</groupId>
                <artifactId>spring-ai-alibaba-starter-tool-calling-jsonprocessor</artifactId>
                <version>${project.version}</version>
            </dependency>

            <dependency>
                <groupId>com.mayfair.infra</groupId>
                <artifactId>spring-ai-alibaba-starter-tool-calling-kuaidi100</artifactId>
                <version>${project.version}</version>
            </dependency>

            <dependency>
                <groupId>com.mayfair.infra</groupId>
                <artifactId>spring-ai-alibaba-starter-tool-calling-larksuite</artifactId>
                <version>${project.version}</version>
            </dependency>

            <dependency>
                <groupId>com.mayfair.infra</groupId>
                <artifactId>spring-ai-alibaba-starter-tool-calling-microsofttranslate</artifactId>
                <version>${project.version}</version>
            </dependency>

            <dependency>
                <groupId>com.mayfair.infra</groupId>
                <artifactId>spring-ai-alibaba-starter-tool-calling-regex</artifactId>
                <version>${project.version}</version>
            </dependency>

            <dependency>
                <groupId>com.mayfair.infra</groupId>
                <artifactId>spring-ai-alibaba-starter-tool-calling-sensitivefilter</artifactId>
                <version>${project.version}</version>
            </dependency>

            <dependency>
                <groupId>com.mayfair.infra</groupId>
                <artifactId>spring-ai-alibaba-starter-tool-calling-serpapi</artifactId>
                <version>${project.version}</version>
            </dependency>

            <dependency>
                <groupId>com.mayfair.infra</groupId>
                <artifactId>spring-ai-alibaba-starter-tool-calling-sinanews</artifactId>
                <version>${project.version}</version>
            </dependency>

            <dependency>
                <groupId>com.mayfair.infra</groupId>
                <artifactId>spring-ai-alibaba-starter-tool-calling-time</artifactId>
                <version>${project.version}</version>
            </dependency>

            <dependency>
                <groupId>com.mayfair.infra</groupId>
                <artifactId>spring-ai-alibaba-starter-tool-calling-toutiaonews</artifactId>
                <version>${project.version}</version>
            </dependency>

            <dependency>
                <groupId>com.mayfair.infra</groupId>
                <artifactId>spring-ai-alibaba-starter-tool-calling-weather</artifactId>
                <version>${project.version}</version>
            </dependency>

            <dependency>
                <groupId>com.mayfair.infra</groupId>
                <artifactId>spring-ai-alibaba-starter-tool-calling-youdaotranslate</artifactId>
                <version>${project.version}</version>
            </dependency>

            <dependency>
                <groupId>com.mayfair.infra</groupId>
                <artifactId>spring-ai-alibaba-starter-tool-calling-yuque</artifactId>
                <version>${project.version}</version>
            </dependency>

            <dependency>
                <groupId>com.mayfair.infra</groupId>
                <artifactId>spring-ai-alibaba-starter-tool-calling-tavilysearch</artifactId>
                <version>${project.version}</version>
            </dependency>

            <!-- Spring AI Alibaba Vector Stores -->
            <dependency>
                <groupId>com.mayfair.infra</groupId>
                <artifactId>spring-ai-alibaba-starter-store-analyticdb</artifactId>
                <version>${project.version}</version>
            </dependency>

            <dependency>
                <groupId>com.mayfair.infra</groupId>
                <artifactId>spring-ai-alibaba-starter-store-oceanbase</artifactId>
                <version>${project.version}</version>
            </dependency>

            <dependency>
                <groupId>com.mayfair.infra</groupId>
                <artifactId>spring-ai-alibaba-starter-store-opensearch</artifactId>
                <version>${project.version}</version>
            </dependency>

            <dependency>
                <groupId>com.mayfair.infra</groupId>
                <artifactId>spring-ai-alibaba-starter-store-tair</artifactId>
                <version>${project.version}</version>
            </dependency>

            <!-- Spring AI Alibaba Chat Memory -->
            <dependency>
                <groupId>com.mayfair.infra</groupId>
                <artifactId>spring-ai-alibaba-starter-memory-jdbc</artifactId>
                <version>${project.version}</version>
            </dependency>

            <dependency>
                <groupId>com.mayfair.infra</groupId>
                <artifactId>spring-ai-alibaba-starter-memory-redis</artifactId>
                <version>${project.version}</version>
            </dependency>

            <dependency>
                <groupId>com.alibaba.cloud.ai</groupId>
                <artifactId>spring-ai-alibaba-starter-memory-elasticsearch</artifactId>
                <version>${project.version}</version>
            </dependency>

            <!-- Spring AI Alibaba Document Parsers -->
            <dependency>
                <groupId>com.mayfair.infra</groupId>
                <artifactId>spring-ai-alibaba-starter-document-parser-apache-pdfbox</artifactId>
                <version>${project.version}</version>
            </dependency>

            <dependency>
                <groupId>com.mayfair.infra</groupId>
                <artifactId>spring-ai-alibaba-starter-document-parser-bibtex</artifactId>
                <version>${project.version}</version>
            </dependency>

            <dependency>
                <groupId>com.mayfair.infra</groupId>
                <artifactId>spring-ai-alibaba-starter-document-parser-bshtml</artifactId>
                <version>${project.version}</version>
            </dependency>

            <dependency>
                <groupId>com.mayfair.infra</groupId>
                <artifactId>spring-ai-alibaba-starter-document-parser-directory</artifactId>
                <version>${project.version}</version>
            </dependency>

            <dependency>
                <groupId>com.mayfair.infra</groupId>
                <artifactId>spring-ai-alibaba-starter-document-parser-markdown</artifactId>
                <version>${project.version}</version>
            </dependency>

            <dependency>
                <groupId>com.mayfair.infra</groupId>
                <artifactId>spring-ai-alibaba-starter-document-parser-multi-modality</artifactId>
                <version>${project.version}</version>
            </dependency>

            <dependency>
                <groupId>com.mayfair.infra</groupId>
                <artifactId>spring-ai-alibaba-starter-document-parser-pdf-tables</artifactId>
                <version>${project.version}</version>
            </dependency>

            <dependency>
                <groupId>com.mayfair.infra</groupId>
                <artifactId>spring-ai-alibaba-starter-document-parser-tika</artifactId>
                <version>${project.version}</version>
            </dependency>

            <dependency>
                <groupId>com.mayfair.infra</groupId>
                <artifactId>spring-ai-alibaba-starter-document-parser-yaml</artifactId>
                <version>${project.version}</version>
            </dependency>

            <!-- Spring AI Alibaba Document Readers -->
            <dependency>
                <groupId>com.mayfair.infra</groupId>
                <artifactId>spring-ai-alibaba-starter-document-reader-arxiv</artifactId>
                <version>${project.version}</version>
            </dependency>

            <dependency>
                <groupId>com.mayfair.infra</groupId>
                <artifactId>spring-ai-alibaba-starter-document-reader-bilibili</artifactId>
                <version>${project.version}</version>
            </dependency>

            <dependency>
                <groupId>com.mayfair.infra</groupId>
                <artifactId>spring-ai-alibaba-starter-document-reader-chatgpt-data</artifactId>
                <version>${project.version}</version>
            </dependency>

            <dependency>
                <groupId>com.mayfair.infra</groupId>
                <artifactId>spring-ai-alibaba-starter-document-reader-elasticsearch</artifactId>
                <version>${project.version}</version>
            </dependency>

            <dependency>
                <groupId>com.mayfair.infra</groupId>
                <artifactId>spring-ai-alibaba-starter-document-reader-email</artifactId>
                <version>${project.version}</version>
            </dependency>

            <dependency>
                <groupId>com.mayfair.infra</groupId>
                <artifactId>spring-ai-alibaba-starter-document-reader-github</artifactId>
                <version>${project.version}</version>
            </dependency>

            <dependency>
                <groupId>com.mayfair.infra</groupId>
                <artifactId>spring-ai-alibaba-starter-document-reader-gitbook</artifactId>
                <version>${project.version}</version>
            </dependency>

            <dependency>
                <groupId>com.mayfair.infra</groupId>
                <artifactId>spring-ai-alibaba-starter-document-reader-gitlab</artifactId>
                <version>${project.version}</version>
            </dependency>

            <dependency>
                <groupId>com.mayfair.infra</groupId>
                <artifactId>spring-ai-alibaba-starter-document-reader-gpt-repo</artifactId>
                <version>${project.version}</version>
            </dependency>

            <dependency>
                <groupId>com.mayfair.infra</groupId>
                <artifactId>spring-ai-alibaba-starter-document-reader-huggingface-fs</artifactId>
                <version>${project.version}</version>
            </dependency>

            <dependency>
                <groupId>com.mayfair.infra</groupId>
                <artifactId>spring-ai-alibaba-starter-document-reader-larksuite</artifactId>
                <version>${project.version}</version>
            </dependency>

            <dependency>
                <groupId>com.mayfair.infra</groupId>
                <artifactId>spring-ai-alibaba-starter-document-reader-mbox</artifactId>
                <version>${project.version}</version>
            </dependency>

            <dependency>
                <groupId>com.mayfair.infra</groupId>
                <artifactId>spring-ai-alibaba-starter-document-reader-mongodb</artifactId>
                <version>${project.version}</version>
            </dependency>

            <dependency>
                <groupId>com.mayfair.infra</groupId>
                <artifactId>spring-ai-alibaba-starter-document-reader-mysql</artifactId>
                <version>${project.version}</version>
            </dependency>

            <dependency>
                <groupId>com.mayfair.infra</groupId>
                <artifactId>spring-ai-alibaba-starter-document-reader-notion</artifactId>
                <version>${project.version}</version>
            </dependency>

            <dependency>
                <groupId>com.mayfair.infra</groupId>
                <artifactId>spring-ai-alibaba-starter-document-reader-obsidian</artifactId>
                <version>${project.version}</version>
            </dependency>

            <dependency>
                <groupId>com.mayfair.infra</groupId>
                <artifactId>spring-ai-alibaba-starter-document-reader-onenote</artifactId>
                <version>${project.version}</version>
            </dependency>

            <dependency>
                <groupId>com.mayfair.infra</groupId>
                <artifactId>spring-ai-alibaba-starter-document-reader-poi</artifactId>
                <version>${project.version}</version>
            </dependency>

            <dependency>
                <groupId>com.mayfair.infra</groupId>
                <artifactId>spring-ai-alibaba-starter-document-reader-tencent-cos</artifactId>
                <version>${project.version}</version>
            </dependency>

            <dependency>
                <groupId>com.mayfair.infra</groupId>
                <artifactId>spring-ai-alibaba-starter-document-reader-youtube</artifactId>
                <version>${project.version}</version>
            </dependency>

            <dependency>
                <groupId>com.mayfair.infra</groupId>
                <artifactId>spring-ai-alibaba-starter-document-reader-yuque</artifactId>
                <version>${project.version}</version>
            </dependency>

        </dependencies>

    </dependencyManagement>

    <build>
        <plugins>
            <plugin>
                <groupId>io.spring.javaformat</groupId>
                <artifactId>spring-javaformat-maven-plugin</artifactId>
                <version>${spring-javaformat-maven-plugin.version}</version>
                <executions>
                    <execution>
                        <phase>validate</phase>
                        <inherited>true</inherited>
                        <goals>
                            <goal>validate</goal>
                        </goals>
                    </execution>
                </executions>
            </plugin>
            <plugin>
                <groupId>org.apache.maven.plugins</groupId>
                <artifactId>maven-site-plugin</artifactId>
                <version>${maven-site-plugin.version}</version>
            </plugin>
            <plugin>
                <groupId>org.apache.maven.plugins</groupId>
                <artifactId>maven-compiler-plugin</artifactId>
                <version>${maven-compiler-plugin.version}</version>
                <configuration>
                    <release>${java.version}</release>
                    <compilerArgs>
                        <compilerArg>-parameters</compilerArg>
                    </compilerArgs>
                </configuration>
            </plugin>
            <plugin>
                <groupId>org.apache.maven.plugins</groupId>
                <artifactId>maven-surefire-plugin</artifactId>
                <version>${maven-surefire-plugin.version}</version>
                <configuration>
                    <argLine>${surefireArgLine}</argLine>
                </configuration>
            </plugin>
            <plugin>
                <groupId>org.apache.maven.plugins</groupId>
                <artifactId>maven-jar-plugin</artifactId>
                <version>${maven-jar-plugin.version}</version>
                <configuration>
                    <archive>
                        <manifestEntries>
                            <Implementation-Title>${project.artifactId}</Implementation-Title>
                            <Implementation-Version>${project.version}</Implementation-Version>
                        </manifestEntries>
                    </archive>
                </configuration>
            </plugin>
            <plugin>
                <groupId>org.codehaus.mojo</groupId>
                <artifactId>flatten-maven-plugin</artifactId>
                <version>${flatten-maven-plugin.version}</version>
                <executions>
                    <execution>
                        <id>flatten</id>
                        <phase>process-resources</phase>
                        <goals>
                            <goal>flatten</goal>
                        </goals>
                        <configuration>
                            <updatePomFile>true</updatePomFile>
                            <flattenMode>ossrh</flattenMode>
                            <pomElements>
                                <distributionManagement>remove</distributionManagement>
                                <dependencyManagement>expand</dependencyManagement>
                                <repositories>remove</repositories>
                                <scm>keep</scm>
                                <url>keep</url>
                                <organization>resolve</organization>
                            </pomElements>
                        </configuration>
                    </execution>
                    <execution>
                        <id>clean</id>
                        <phase>clean</phase>
                        <goals>
                            <goal>clean</goal>
                        </goals>
                    </execution>
                </executions>
            </plugin>
            <plugin>
                <groupId>com.diffplug.spotless</groupId>
                <artifactId>spotless-maven-plugin</artifactId>
                <version>2.44.5</version>
                <configuration>
                    <java>
                        <removeUnusedImports/>
                    </java>
                </configuration>
                <executions>
                    <execution>
                        <id>spotless-apply</id>
                        <goals>
                            <goal>apply</goal>
                        </goals>
                        <phase>process-sources</phase>
                    </execution>
                </executions>
            </plugin>
            <plugin>
                <groupId>org.apache.maven.plugins</groupId>
                <artifactId>maven-deploy-plugin</artifactId>
                <version>${maven-deploy-plugin.version}</version>
            </plugin>
        </plugins>
    </build>

    <profiles>
        <profile>
            <id>license</id>
            <activation>
                <activeByDefault>false</activeByDefault>
            </activation>
            <build>
                <plugins>
                    <plugin>
                        <groupId>com.mycila</groupId>
                        <artifactId>license-maven-plugin</artifactId>
                        <version>4.1</version>
                        <executions>
                            <execution>
                                <phase>validate</phase>
                                <goals>
                                    <goal>check</goal>
                                </goals>
                            </execution>
                        </executions>
                        <configuration>
                            <properties>
                                <owner>the original author or authors.</owner>
                                <email/>
                                <year>2024</year>
                            </properties>
                            <quiet>true</quiet>
                            <header>HEADER</header>
                            <excludes>
                                <exclude>**/.antlr/**</exclude>
                                <exclude>**/aot.factories</exclude>
                                <exclude>**/.sdkmanrc</exclude>
                                <exclude>**/*.adoc</exclude>
                                <exclude>**/*.puml</exclude>
                                <exclude>**/pom.xml</exclude>
                                <exclude>**/*.properties</exclude>
                                <exclude>**/*.yaml</exclude>
                                <exclude>**/*.yml</exclude>
                                <exclude>**/*.map</exclude>
                                <exclude>**/*.html</exclude>
                                <exclude>**/*.xhtml</exclude>
                                <exclude>**/*.jsp</exclude>
                                <exclude>**/*.js</exclude>
                                <exclude>**/*.css</exclude>
                                <exclude>**/*.txt</exclude>
                                <exclude>**/*.xjb</exclude>
                                <exclude>**/*.ftl</exclude>
                                <exclude>**/*.xsd</exclude>
                                <exclude>**/*.xml</exclude>
                                <exclude>**/*.sh</exclude>
                                <exclude>**/generated/**</exclude>
                                <exclude>**/Dockerfile</exclude>
                            </excludes>
                        </configuration>
                    </plugin>

                </plugins>
            </build>
        </profile>
        <profile>
            <id>javadoc</id>
            <activation>
                <activeByDefault>false</activeByDefault>
            </activation>
            <build>
                <plugins>
                    <plugin>
                        <groupId>org.apache.maven.plugins</groupId>
                        <artifactId>maven-javadoc-plugin</artifactId>
                        <version>${maven-javadoc-plugin.version}</version>
                        <configuration>
                            <excludePackageNames>
                                org.springframework.ai.sample.*,org.springframework.ai.testcontainers.service.connection.*
                            </excludePackageNames>
                            <overview>
                                ${project.basedir}/spring-ai-docs/src/main/javadoc/overview.html
                            </overview>
                            <detectJavaApiLink>false</detectJavaApiLink>
                            <doclint>none</doclint>
                            <!--							<doclint>all,-missing</doclint>-->
                            <quiet>true</quiet>
                        </configuration>
                        <executions>
                            <execution>
                                <id>generate-javadocs</id>
                                <phase>package</phase>
                                <goals>
                                    <goal>jar</goal>
                                </goals>
                            </execution>
                            <execution>
                                <id>generate-aggregate-javadocs</id>
                                <phase>package</phase>
                                <goals>
                                    <goal>aggregate</goal>
                                </goals>
                            </execution>
                        </executions>
                    </plugin>
                </plugins>
            </build>
        </profile>
        <profile>
            <id>integration-tests</id>
            <activation>
                <activeByDefault>false</activeByDefault>
            </activation>
            <build>
                <plugins>
                    <plugin>
                        <groupId>org.apache.maven.plugins</groupId>
                        <artifactId>maven-failsafe-plugin</artifactId>
                        <version>${maven-failsafe-plugin.version}</version>
                        <executions>
                            <execution>
                                <goals>
                                    <goal>integration-test</goal>
                                    <goal>verify</goal>
                                </goals>
                            </execution>
                        </executions>
                    </plugin>
                </plugins>
            </build>
        </profile>
        <profile>
            <id>test-coverage</id>
            <build>
                <plugins>
                    <plugin>
                        <groupId>org.jacoco</groupId>
                        <artifactId>jacoco-maven-plugin</artifactId>
                        <version>${jacoco-maven-plugin.version}</version>
                        <executions>
                            <execution>
                                <id>prepare-agent</id>
                                <goals>
                                    <goal>prepare-agent</goal>
                                </goals>
                            </execution>
                            <execution>
                                <id>report</id>
                                <goals>
                                    <goal>report</goal>
                                </goals>
                            </execution>
                        </executions>
                    </plugin>
                </plugins>
            </build>
        </profile>
        <profile>
            <id>release</id>
            <properties>
                <maven-gpg-plugin.version>3.0.1</maven-gpg-plugin.version>
                <nexus-staging-maven-plugin.version>1.7.0</nexus-staging-maven-plugin.version>
            </properties>
            <build>
                <plugins>
                    <plugin>
                        <groupId>org.apache.maven.plugins</groupId>
                        <artifactId>maven-source-plugin</artifactId>
                        <version>${maven-source-plugin.version}</version>
                        <executions>
                            <execution>
                                <phase>package</phase>
                                <goals>
                                    <goal>jar-no-fork</goal>
                                </goals>
                            </execution>
                        </executions>
                    </plugin>
                    <plugin>
                        <groupId>org.apache.maven.plugins</groupId>
                        <artifactId>maven-javadoc-plugin</artifactId>
                        <version>${maven-javadoc-plugin.version}</version>
                        <configuration>
                            <doclint>all,-missing</doclint>
                        </configuration>
                        <executions>
                            <execution>
                                <phase>package</phase>
                                <goals>
                                    <goal>jar</goal>
                                </goals>
                            </execution>
                        </executions>
                    </plugin>
                    <plugin>
                        <groupId>org.apache.maven.plugins</groupId>
                        <artifactId>maven-gpg-plugin</artifactId>
                        <version>${maven-gpg-plugin.version}</version>
                        <executions>
                            <execution>
                                <phase>verify</phase>
                                <goals>
                                    <goal>sign</goal>
                                </goals>
                            </execution>
                        </executions>
                    </plugin>
                    <plugin>
                        <groupId>org.codehaus.mojo</groupId>
                        <artifactId>flatten-maven-plugin</artifactId>
                        <version>${flatten-maven-plugin.version}</version>
                        <configuration>
                            <updatePomFile>true</updatePomFile>
                            <flattenMode>resolveCiFriendliesOnly</flattenMode>
                        </configuration>
                        <executions>
                            <execution>
                                <id>flatten</id>
                                <phase>process-resources</phase>
                                <goals>
                                    <goal>flatten</goal>
                                </goals>
                            </execution>
                            <execution>
                                <id>flatten.clean</id>
                                <phase>clean</phase>
                                <goals>
                                    <goal>clean</goal>
                                </goals>
                            </execution>
                        </executions>
                    </plugin>
                </plugins>
            </build>
            <distributionManagement>
                <snapshotRepository>
                    <id>sonatype-nexus-snapshots</id>
                    <name>Sonatype Nexus Snapshots</name>
                    <url>https://oss.sonatype.org/content/repositories/snapshots/</url>
                </snapshotRepository>
                <repository>
                    <id>sonatype-nexus-staging</id>
                    <name>Nexus Release Repository</name>
                    <url>https://oss.sonatype.org/service/local/staging/deploy/maven2/</url>
                </repository>
            </distributionManagement>
        </profile>
    </profiles>

    <repositories>
        <repository>
            <id>spring-milestones</id>
            <name>Spring Milestones</name>
            <url>https://repo.spring.io/milestone</url>
            <snapshots>
                <enabled>false</enabled>
            </snapshots>
        </repository>
    </repositories>

</project><|MERGE_RESOLUTION|>--- conflicted
+++ resolved
@@ -20,11 +20,7 @@
 
     <groupId>com.mayfair.infra</groupId>
     <artifactId>spring-ai-alibaba-bom</artifactId>
-<<<<<<< HEAD
     <version>1.0.0.1-Urbanic</version>
-=======
-    <version>1.0.0.3-SNAPSHOT</version>
->>>>>>> 63b82102
 
     <packaging>pom</packaging>
 
@@ -59,7 +55,6 @@
         </license>
     </licenses>
 
-<<<<<<< HEAD
     <distributionManagement>
         <repository>
             <id>nexus-releases</id>
@@ -71,8 +66,6 @@
         </snapshotRepository>
     </distributionManagement>
 
-=======
->>>>>>> 63b82102
     <developers>
         <developer>
             <id>chickenlj</id>
@@ -265,24 +258,14 @@
             </dependency>
 
             <dependency>
-<<<<<<< HEAD
-                <groupId>com.mayfair.infra</groupId>
-                <artifactId>spring-ai-alibaba-starter-tool-calling-bingsearch</artifactId>
-=======
-                <groupId>com.alibaba.cloud.ai</groupId>
+                <groupId>com.mayfair.infra</groupId>
                 <artifactId>spring-ai-alibaba-starter-tool-calling-jinacrawler</artifactId>
->>>>>>> 63b82102
-                <version>${project.version}</version>
-            </dependency>
-
-            <dependency>
-<<<<<<< HEAD
-                <groupId>com.mayfair.infra</groupId>
-                <artifactId>spring-ai-alibaba-starter-tool-calling-crawler</artifactId>
-=======
-                <groupId>com.alibaba.cloud.ai</groupId>
+                <version>${project.version}</version>
+            </dependency>
+
+            <dependency>
+                <groupId>com.mayfair.infra</groupId>
                 <artifactId>spring-ai-alibaba-starter-tool-calling-firecrawl</artifactId>
->>>>>>> 63b82102
                 <version>${project.version}</version>
             </dependency>
 
